--- conflicted
+++ resolved
@@ -124,19 +124,14 @@
 	fi
 
 init: env
-	$(call PRINT_TITLE,"Running `pipelex init` with overwrite")
+	$(call PRINT_TITLE,"Running `pipelex init`")
 	pipelex init
 
 install: env
 	$(call PRINT_TITLE,"Installing dependencies")
 	@. $(VIRTUAL_ENV)/bin/activate && \
-<<<<<<< HEAD
-	uv sync --extra anthropic --extra google --extra mistralai --extra bedrock --extra fal --extra dev && \
+	uv sync --all-extras && \
 	pipelex init && \
-=======
-	uv sync --all-extras && \
-	pipelex init --overwrite && \
->>>>>>> aae043d9
 	echo "Installed Pipelex dependencies in ${VIRTUAL_ENV} with all extras and initialized Pipelex";
 
 lock: env
