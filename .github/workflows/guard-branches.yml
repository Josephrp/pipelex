name: Guard branch flow
on:
  pull_request_target:
    types: [opened, edited, synchronize, reopened]

jobs:
  # ───────────────────────────────────────────────────────────────
  # 1) Only release/vX.Y.Z → main
  # ───────────────────────────────────────────────────────────────
  gate-main:
    if: github.event.pull_request.base.ref == 'main'
    runs-on: ubuntu-latest
    steps:
      - name: Verify source branch is a Release
        env:
          HEAD: ${{ github.event.pull_request.head.ref }}
        run: |
          echo "PR → main from $HEAD"
          if [[ ! "$HEAD" =~ ^release\/v[0-9]+\.[0-9]+\.[0-9]+$ ]]; then
            echo "::error::Only release/vX.Y.Z branches may merge into main."
            exit 1
          fi

  # ───────────────────────────────────────────────────────────────
  # 2) Only work-branches → release/vX.Y.Z
  # ───────────────────────────────────────────────────────────────
  gate-release:
    if: startsWith(github.event.pull_request.base.ref, 'release/v') || github.event.pull_request.base.ref == 'dev'
    runs-on: ubuntu-latest
    steps:
      - name: Verify source branch uses allowed prefix
        env:
          HEAD: ${{ github.event.pull_request.head.ref }}
        run: |
          echo "PR → ${{ github.event.pull_request.base.ref }} from $HEAD"
          if [[ "$HEAD" == "dev" ]]; then
            exit 0
          fi
<<<<<<< HEAD
          if [[ ! "$HEAD" =~ ^(fix|feature|refactor|chore|doc|ci-cd|changelog)\/[A-Za-z0-9._-]+$ ]]; then
=======
          if [[ ! "$HEAD" =~ ^(fix|feature|refactor|chore|doc|ci-cd|changelog)\/[A-Za-z0-9._\/-]+$ ]]; then
>>>>>>> bcdc5980
            echo "::error::Branch must start with fix/, feature/, refactor/, chore/, doc/, or ci-cd/."
            exit 1
          fi

  # ───────────────────────────────────────────────────────────────
  # 3) Prevent forks from editing your workflows
  # ───────────────────────────────────────────────────────────────
  protect-workflows:
    runs-on: ubuntu-latest
    # only block non-maintainers
    if: github.event.pull_request.author_association == 'CONTRIBUTOR'
    steps:
      - name: Checkout code
        uses: actions/checkout@v4
        with:
          fetch-depth: 0
      - name: Detect workflow changes
        run: |
          git fetch origin "${{ github.event.pull_request.base.ref }}" --depth=1
          CHANGED=$(git diff --name-only FETCH_HEAD HEAD | grep -E '^\.github/workflows/.*\.ya?ml$' || true)
          if [ -n "$CHANGED" ]; then
            echo "::error::External contributors may not modify workflow files: $CHANGED"
            exit 1
          fi<|MERGE_RESOLUTION|>--- conflicted
+++ resolved
@@ -36,11 +36,7 @@
           if [[ "$HEAD" == "dev" ]]; then
             exit 0
           fi
-<<<<<<< HEAD
-          if [[ ! "$HEAD" =~ ^(fix|feature|refactor|chore|doc|ci-cd|changelog)\/[A-Za-z0-9._-]+$ ]]; then
-=======
           if [[ ! "$HEAD" =~ ^(fix|feature|refactor|chore|doc|ci-cd|changelog)\/[A-Za-z0-9._\/-]+$ ]]; then
->>>>>>> bcdc5980
             echo "::error::Branch must start with fix/, feature/, refactor/, chore/, doc/, or ci-cd/."
             exit 1
           fi
