--- conflicted
+++ resolved
@@ -451,7 +451,6 @@
         new and legacy formats), locates the corresponding <PipeClassName>Blueprint
         in the factory module, and validates the blueprint.
         """
-<<<<<<< HEAD
         log.dev("Making Pipe blueprint")
         # Determine pipe class name from details
         if "type" in details_dict and "definition" in details_dict:
@@ -459,29 +458,17 @@
             normalized_details = details_dict.copy()
             log.dev(f"New format, pipe_class_name: {pipe_class_name}")
             log.dev(f"Normalized details: {normalized_details}")
-=======
-        # Determine pipe class name from details
-        if "type" in details_dict and "definition" in details_dict:
-            pipe_class_name = details_dict["type"]
-            normalized_details = details_dict.copy()
->>>>>>> da3ed609
         else:
             try:
                 pipe_class_name, legacy_definition = next(iter(details_dict.items()))
                 normalized_details = {"definition": legacy_definition}
-<<<<<<< HEAD
                 log.dev(f"Legacy format, pipe_class_name: {pipe_class_name}")
                 log.dev(f"Normalized details: {normalized_details}")
-=======
->>>>>>> da3ed609
             except StopIteration as empty_err:
                 raise PipeFactoryError("Pipe details are empty; cannot determine pipe type") from empty_err
 
         factory_class_name = f"{pipe_class_name}Factory"
-<<<<<<< HEAD
         log.dev(f"Factory class name: {factory_class_name}")
-=======
->>>>>>> da3ed609
 
         # Resolve factory to locate its module (where the Blueprint class is defined)
         try:
@@ -500,10 +487,7 @@
 
         factory_module = importlib.import_module(pipe_factory.__module__)
         blueprint_class_name = f"{pipe_class_name}Blueprint"
-<<<<<<< HEAD
         log.dev(f"Blueprint class name: {blueprint_class_name}")
-=======
->>>>>>> da3ed609
 
         try:
             blueprint_cls: Type[PipeBlueprint] = getattr(factory_module, blueprint_class_name)
@@ -513,8 +497,5 @@
         details_with_domain = normalized_details.copy()
         details_with_domain["domain"] = domain_code
 
-<<<<<<< HEAD
         log.dev(f"Making Pipe blueprint for class {blueprint_class_name} from details: {details_with_domain}")
-=======
->>>>>>> da3ed609
         return blueprint_cls.model_validate(details_with_domain)