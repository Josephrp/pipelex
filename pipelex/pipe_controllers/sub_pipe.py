--- conflicted
+++ resolved
@@ -28,11 +28,6 @@
     ) -> PipeOutput:
         """Run or dry run a single operation self."""
         log.debug(f"SubPipe {self.pipe_code} to generate {self.output_name}")
-<<<<<<< HEAD
-        working_memory.pretty_print_summary()
-        # step_run_params.push_pipe_code(pipe_code=self.pipe_code)
-=======
->>>>>>> 84f5bb64
         if self.output_multiplicity:
             sub_pipe_run_params.output_multiplicity = self.output_multiplicity
         pipe = get_required_pipe(pipe_code=self.pipe_code)
