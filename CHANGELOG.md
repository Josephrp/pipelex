# Changelog

## [v0.8.0] - 2025-08-27

### Refactor

- Refactored the concepts: Blueprints are now more explicit, and hold only concept strings or code. Pipes hold concept instances.
- Organized code: Created subfolders for controller and operator pipes.
- Say goodbye to `PipeLLMPrompt`.
<<<<<<< HEAD
- Remove the `PipeJinja2` and `PipeLLMPrompt` in the `PipeLLM`.
=======
- Removed the `PipeJinja2` and `PipeLLMPrompt` from the `PipeLLM`.
>>>>>>> a1a519e1

### Added

- Added a lot of unit tests.
<<<<<<< HEAD
- Loading the library can now be done from toml file or form `PipelexBundleBlueprint`.
=======
- Loading the library can now be done from toml file or from `PipelexBundleBlueprint`.
>>>>>>> a1a519e1

### Fixed

- Backported `backports.strenum` to `>=1.3.0` to support Python 3.10 now in dependencies and not in optional dependencies.

## [v0.7.0] - 2025-08-20

### Refactor

- Refactored the Blueprints. Introduces the `PipelexInterpreter` that interprets the Pipelex language and creates the Pipelex Blueprints (and vice versa)
- Modified the way we declare pipes. Use the field `type = "PipeLLM"` instead of field `PipeLLM`. (Same for all pipes)
- Refactored the `LibraryManager`.
- Refactored CLI commands and added new ones. Modified CLI command structure:
  - **`pipelex init`** - Initialization commands
    - `pipelex init libraries [DIRECTORY]` - Initialize pipelex libraries (creates `pipelex_libraries` folder)
    - `pipelex init config` - Initialize pipelex configuration (creates `pipelex.toml`)
  - **`pipelex validate`** - Validation and dry-run commands  
    - `pipelex validate all` - Validate all libraries and dry-run all pipes
    - `pipelex validate pipe PIPE_CODE` - Dry run a single pipe by its code
  - **`pipelex show`** - Show and list commands
    - `pipelex show config` - Show the pipelex configuration
    - `pipelex show pipes` - List all available pipes with descriptions
    - `pipelex show pipe PIPE_CODE` - Show a single pipe definition
  - **`pipelex migrate`** - Migration commands
    - `pipelex migrate run` - Migrate TOML files to new syntax (with `--dry-run` and `--backups` options)
  - **`pipelex build`** - Build artifacts like pipeline blueprints
    - `pipelex build draft PIPELINE_NAME` - Generate a draft pipeline
    - `pipelex build blueprint PIPELINE_NAME` - Generate a pipeline blueprint
- Organized `concept`, `pipe`, `working_memory`, `stuff` files into folders.

### Changed

- Allow `aiofiles` version `>=23.2.1`
- GHA Cla assistant fixed with Github App

### Added

- New LLM families `LLMFamily.GPT_5`, `LLMFamily.GPT_5_CHAT` and `LLMFamily.CLAUDE_4_1`
- Added support for Claude 4.1 and GPT 5 models (inc. mini, nano, chat)
- New Pipe that generates pipe. Pipe code: `build_blueprint`
- New tests. Especially for the `PipelexInterpreter`.
- Migration files and cli commands to migrate Pipelex language to new syntax.
- Introduces `PipelexBundle`, which correspond to the python paradigm of the Pipelex TOML syntax.

## [v0.6.10] - 2025-08-02

### Added
 - New test file for source code manipulation functions (tests/cases/source_code.py)
 - New integration test for PipeFunc functionality (tests/integration/pipelex/pipes/pipe_operator/pipe_func/test_pipe_func.py)
 - New package structure file for pipe_func tests (__init__.py)
 - Simplified input memory creation for native concepts (Text, Image, PDF) in pipeline execution
 - Added Pipeline requests link to GitHub issue template config

### Changed
 - Updated pipeline execution documentation and examples to use input_memory instead of working_memory
 - Renamed pipeline from 'extract_page_contents_from_pdf' to 'ocr_page_contents_from_pdf'
 - Renamed pipeline from 'extract_page_contents_and_views_from_pdf' to 'ocr_page_contents_and_views_from_pdf'
 - Updated cocode dependency from version 0.0.6 to 0.0.9

### Fixed
 - Fixed typo in pipeline description ('aspage views' to 'as full page views')

### Removed
 - Removed WorkingMemoryFactory and StuffFactory imports from pipeline execution examples
 - Removed working memory creation code from pipeline examples


## [v0.6.9] - 2025-07-26

### Changed

Simplified input memory:

- The concept code can now be provided with arg named `concept` in addition to `concept_code`
- You can pass a simple string to create a `Text` stuff


## [v0.6.8] - 2025-07-25

### Added
- New method `make_stuff_using_concept_name_and_search_domains` in `StuffFactory` for creating stuff using concept names and search domains.
- New method `make_stuff_from_stuff_content_using_search_domains` in `StuffFactory` for creating stuff from stuff content using search domains.
- New method `make_from_implicit_memory` in `WorkingMemoryFactory` for creating working memory from implicit memory.
- New method `create_mock_content` in `WorkingMemoryFactory` for creating mock content for requirements.

### Changed
- Refactored `PipeInputSpec` to use `InputRequirement` and `TypedNamedInputRequirement` classes instead of plain strings for input specifications.
- Updated `WorkingMemoryFactory` to handle `ImplicitMemory` instead of `CompactMemory`.
- Replaced `ExecutePipelineException` with `PipelineInputError` in `execute_pipeline` function.
- Updated `PipeBatch`, `PipeCondition`, `PipeParallel`, `PipeSequence`, `PipeFunc`, `PipeImgGen`, `PipeJinja2`, `PipeLLM`, and `PipeOcr` classes to use `InputRequirement` for input handling.
- Updated `PipeInputSpec` creation in various test files to use `make_from_dict` method.
- Updated `pyproject.toml` to exclude `pypdfium2` version `4.30.1`.
- Updated `Jinja2TemplateCategory` to handle HTML and Markdown templates differently.

### Fixed
- Corrected error messages in `StuffFactory` and `StuffContentFactory` to provide more detailed information about exceptions.

## [v0.6.7] - 2025-07-24

### Removed
- Removed the `structure_classes` parameter from the `Pipelex` class.

## [v0.6.6] - 2025-07-24

### Added
- Added a new method `verify_content_type` in the `Stuff` class to verify and convert content to the expected type.
- Added `cocode==0.0.6` to the development dependencies in `pyproject.toml`.

### Changed
- Updated `Stuff` class methods to use the new `verify_content_type` method for content verification.
- Updated `vertexai.toml` to change LLM IDs from preview models to released models: `gemini-2.5-pro` and `gemini-2.5-flash`.

### Removed
- Removed `reinitlibraries`, `rl`, `v`, and `init` targets from the Makefile.

## [v0.6.5] - 2025-07-21

### Fixed

- In the documentation, fixed the use of `execute_pipeline`.

## [v0.6.4] - 2025-07-19

- Fixed the `README.md` link to the documentation

## [v0.6.3] - 2025-07-18

### Changed
- Enhanced `Stuff.content_as()` method with improved type validation logic - now attempts model validation when `isinstance` check fails

## [v0.6.2] - 2025-07-18

### Added
- New `dry-run-pipe` cli command to dry run a single pipe by its code
- New `show-pipe` cli command to display pipe definitions from the pipe library
- New `dry_run_single_pipe()` function for running individual pipe dry runs

### Changed
- Updated `init-libraries` command to accept a directory argument and create `pipelex_libraries` folder in specified location
- Updated `validate` command to use `-c` flag for the config folder path

## [v0.6.1] - 2025-07-16

- Can execute pipelines with `input_memory`: It is a `CompactMemory: Dict[str, Dict[str, Any]]`

## [v0.6.0] - 2025-07-15

### Changed 
- **Enhanced `Pipelex.make()` method**: Complete overhaul of the initialization method with new path configuration options and robust validation:
  - Added `relative_config_folder_path` and `absolute_config_folder_path` parameters for flexible config folder specification
  - The `from_file` parameter controls path resolution: if `True` (default), relative paths are resolved relative to the caller's file location; if `False`, relative to the current working directory (useful for CLI scenarios)
- Renamed Makefile targets like `make doc` to `make docs` for consistency

### Added
- Added github action for inference tests
- `load_json_list_from_path` function in `pipelex.tools.misc.file_utils`: Loads a JSON file and ensures it contains a list.
- Added issue templates
- Updated Azure/OpenAI integrations, using dated deployment names systematically

## [v0.5.2] - 2025-07-11

- log a warning when dry running a `PipeFunc`
- Update Readme.md

## [v0.5.1] - 2025-07-09

## Fixed

- Fixed the `ConceptFactory.make_from_blueprint` method: Concepts defined in single-line format no longer automatically refine `TextContent` when a structure class with the same name exists
- `ConceptFactory.make_concept_from_definition` is now `ConceptFactory.make_concept_from_definition_str`

## Added

- Bumped `kajson` to `v0.3.0`: Introducing `MetaSingleton` for better singleton management
- Unit tests for `ConceptLibrary.is_compatible_by_concept_code`

## [v0.5.0] - 2025-07-01

### Highlight: Vibe Coding an AI workflow becomes a reality

**Create AI workflows from natural language without writing code** - The combination of Pipelex's declarative language, comprehensive Cursor rules, and robust validation tools enables AI assistants to autonomously iterate on pipelines until all errors are resolved and workflows are ready to run.

### Added

- **Complete Dry Run & Static Validation System** - A comprehensive validation framework that catches configuration and pipeline errors before any expensive inference operations.
- **WorkingMemoryFactory Enhancement**: New `make_for_dry_run()` method creates working memory with realistic mock objects for zero-cost pipeline testing
- **Enhanced Dry Run System**: Complete dry run support for all pipe controllers (`PipeCondition`, `PipeParallel`, `PipeBatch`) with mock data generation using `polyfactory`
- **Comprehensive Static Validation**: Enhanced static validation with configurable error handling for missing/extraneous input variables and domain validation
- **TOML File Validation**: Automatic detection and prevention of trailing whitespaces, formatting issues, and compilation blockers in pipeline files
- **Pipeline Testing Framework**: New `dry_run_all_pipes()` method enables comprehensive testing of entire pipeline libraries
- **Enhanced Library Loading**: Improved error handling and validation during TOML file loading with proper exception propagation

### Configuration

- **Dry Run Configuration**: New `allowed_to_fail_pipes` setting allows specific pipes (like infinite loop examples that fail on purpose) to be excluded from dry run validation
- **Static Validation Control**: Configurable error reactions (`raise`, `log`, `ignore`) for different validation error types

### Documentation & Development Experience

- **Cursor Rules Enhancement**: Comprehensive pipe controller documentation covering `PipeSequence`, `PipeCondition`, `PipeBatch`, and `PipeParallel`, improved PipeOperator documentation for `PipeLLM`, `PipeOCR`
- **Pipeline Validation CLI**: Enhanced `pipelex validate all` command with better error reporting and validation coverage
- **Improved Error Messages**: Better formatting and context for pipeline configuration errors

### Changed

- **OCR Input Standardization**: Changed OCR pipe input parameter naming to consistently use `ocr_input` for both image and PDF inputs, improving consistency across the API
- **Error Message Improvements**: Updated PipeCondition error messages to reference `expression_template` instead of deprecated `expression_jinja2`

## [v0.4.11] - 2025-06-30

- **LLM Settings Simplification**: Streamlined LLM choice system by removing complex `for_object_direct`, `for_object_list`, and `for_object_list_direct` options. LLM selection now uses a simpler fallback pattern: specific choice → text choice → overrides → defaults.
- **Image Model Updates**: Renamed `image_bytes` field to `base_64` in `PromptImageTypedBytes` for better consistency. Updated to use `CustomBaseModel` base class to benefit from bytes truncation when printing.

## [v0.4.10] - 2025-06-30

- Fixed a bad import statement

## [v0.4.9] - 2025-06-30

### Highlights

**Plugin System Refactoring** - Complete overhaul of the plugin architecture to support external LLM providers.

### Added

- **External Plugin Support**: New `LLMWorkerAbstract` base class for integrating custom LLM providers, and we don't mean only an OpenAI-SDK-based LLM with a custom endpoint, now the implementation can be anything, as long as it implements the `LLMWorkerAbstract` interface.
- **Plugin SDK Registry**: Better management of SDK instances with proper teardown handling
- **Enhanced Error Formatting**: Improved Pydantic validation error messages for enums

### Changed

- **Plugin Architecture**: Moved plugin system to dedicated `pipelex.plugins` package
- **LLM Workers**: Split into `LLMWorkerInternalAbstract` (for built-in providers) and `LLMWorkerAbstract` (for external plugins)
- **Configuration**: Plugin configs moved from main `pipelex.toml` to separate `pipelex_libraries/plugins/plugin_config.toml` (⚠️ breaking change)
- **Error Handling**: Standardized credential errors with new `CredentialsError` base class

## [v0.4.8] - 2025-06-26

- Added `StorageProviderAbstract`
- Updated the changelog of `v0.4.7`: Moved `Added StorageProviderAbstract` to `v0.4.8`

## [v0.4.7] - 2025-06-26

- Added an API serializer: introducing the `compact_memory`, a new way to encode/decode the working memory as json, for the API.
- When creating a Concept with no structure specified and no explicit `refines`, set it to refine `native.Text`
- `JobMetadata`: added `job_name`. Removed `top_job_id` and `wfid`
- `PipeOutput`: added `pipeline_run_id`

## [v0.4.6] - 2025-06-24

- Changed the link to the doc in the `README.md`: https://docs.pipelex.com

## [v0.4.5] - 2025-06-23

### Changed
- **Test structure overhaul**: Reorganized test directory structure for better organization:
  - Tests now separated into `unit/`, `integration/`, and `e2e/` directories
  - Created `tests/cases/` package for pure test data and constants
  - Created `tests/helpers/` package for test utilities
  - Cleaned up test imports and removed empty `__init__.py` files
- **Class registry refactoring**: Updated kajson from 0.1.6 to 0.2.0, adapted to changes in [Kajson](https://github.com/Pipelex/kajson)'s class registry with new `ClassRegistryUtils` (better separation of concerns)
- **Dependency updates**:
  - Added pytest-mock to dev dependencies for improved unit testing

### Added
- **Coverage commands**: New Makefile targets for test coverage analysis:
  - `make cov`: Run tests with coverage report
  - `make cov-missing` (or `make cm`): Show coverage with missing lines
- **Test configuration**: Set `xfail_strict = true` in pytest config for stricter test failure handling
- **Pydantic validation errors**: Enhanced error formatting to properly handle model_type errors

### Fixed
- **External links**: Removed broken Markdown target="_blank" syntax from MANIFESTO.md links
- **Variable naming consistency**: Fixed redundant naming in OpenAI config (openai_openai_config → openai_config)
- **Makefile optimization**: Removed parallel test execution (`-n auto`) from codex-tests, works better now

### Tests
- **Unit tests added**: New comprehensive unit tests for:
  - `ClassRegistryUtils`
  - `FuncRegistry` 
  - `ModuleInspector`
  - File finding utilities

## [v0.4.4] - 2025-06-20

### Fixed
- Changed the allowed base branch names in the GHA `guard-branches.yml`: `doc` -> `docs`
- Fixed `kajson` dependency (see [kajson v0.1.6 changelog](https://github.com/Pipelex/kajson/blob/main/CHANGELOG.md))

### Cursor rules
- Added Cursor rules for coding best practices and standards (including linting methods). Added TDD (Test Driven Development) rule on demand.
- Various changes

### Documentation
- Added documentation for referencing images in PipeLLM.
- Fixed typos

### Refactor
- Removed the `images` field from PipeLLM - images can now be referenced directly in the `inputs`
- Moved the list-pipes CLI function to the `PipeLibrary` class.

## [v0.4.3] - 2025-06-19

### Fixed
- **Removed deprecated Gemini 1.5 models**: Removed `gemini-1.5-flash` and `gemini-1.5-pro` from the VertexAI integration as they are no longer supported
- Fixed multiple import statements across the codebase

### Documentation
- **Enhanced MkDocs search**: Added search functionality to the documentation site
- **Proofreading improvements**: Fixed various typos and improved clarity across documentation

### Refactor
- Mini refactor: changed kajson dependency to `kajson==0.1.5` (instead of `>=`) to tolerate temporary breaking changes from kajson

## [v0.4.2] - 2025-06-17

- Fixed the inheritance config manager method (Undocumented feature, soon to be removed)
- Fixed the `deploy-doc.yml` GitHub Action
- Grouped the mkdocs dependencies in a single group `docs` in the `pyproject.toml` file

## [v0.4.1] - 2025-06-16

- Changed discord link to the new one: https://go.pipelex.com/discord
- Added `hello-world` example in the `cookbook-examples` of the documentation.

## [v0.4.0] - 2025-06-16

### Highlight: Complete documentation overhaul

- **MkDocs** setup for static web docs generation
    - **Material** for MkDocs theme, custom styling and navigation
    - Other plugins: meta-manager, glightbox
    - **GitHub Pages** deployment, mapped to [docs.pipelex.com](http://docs.pipelex.com)
    - Added GHA workflows for documentation deployment and validation
- **Added to docs:**
    - [**Manifesto**](https://docs.pipelex.com/manifesto/) explaining the Pipelex viewpoint
    - [**The Pipelex Paradigm**](https://docs.pipelex.com/pages/pipelex-paradigm-for-repeatable-ai-workflows/) explaining the fundamentals of Pipelex's solution
    - [**Cookbook examples](https://docs.pipelex.com/pages/cookbook-examples/)** presented and explained, commented code, some event with [mermaid](https://docs.pipelex.com/pages/cookbook-examples/invoice-extractor/) [flow](https://docs.pipelex.com/pages/cookbook-examples/extract-gantt/) [charts](https://docs.pipelex.com/pages/cookbook-examples/write-tweet/)
    - And plenty of details about **using Pipelex** and **developing for Pipelex,** from **structured generation** to PipeOperators (**LLM**, **Image generation**, **OCR**…) to PipeControllers (**Sequence**, **Parallel**, **Batch**, **Condition**…), workflow **optimization**, workflow static **validation** and dry run… there's still work to do, but we move fast!
- **Also a major update of Cursor rules**

### Tooling Improvements

- Pipeline tracking: restored **visual flowchart generation using Mermaid**
- Enhanced dry run configuration: added more granular control with `nb_list_items`, `nb_ocr_pages`, and `image_urls`
- New feature flags: better control over pipeline tracking, activity tracking, and reporting
- Improved OCR configuration: handle image file type for Mistral-OCR, added `default_page_views_dpi` setting
- Enhanced LLM configuration: **better prompting for structured generation with automatic schema insertion** for two-step structuring: generate plain text and then structure via Json
- Better logging: Enhanced log truncation and display for large objects like image bytes (there are still cases to deal with)

### Refactor

**Concept system refactoring**

- Improved concept code factory with better domain handling, so you no longer need the `native` domain prefix for native domains, you can just call them by their names: `Text`, `Image`, `PDF`, `Page`, `Number`…
- Concept `refines` attribute can now be a string for single refined concepts (the most common case)

### Breaking Changes

- File structure changes: documentation moved from `doc/` to `docs/`
- Configuration changes: some configuration keys have been renamed or restructured
- `StuffFactory.make_stuff()` argument `concept_code` renamed to `concept_str` to explicitly support concepts without fully qualified domains (e.g., `Text` or `PDF` implicitly `native` )
- Some method signatures have been updated

### Tests

- **Added Concept refinement validation:** `TestConceptRefinesValidationFunction` and `TestConceptPydanticFieldValidation` ensure proper concept inheritance and field validation

## [v0.3.2] - 2025-06-13

- Improved automatic insertion of class structure from BaseModel into prompts, based on the PipeLLM's `output_concept`. New unit test included.
- The ReportingManager now reports costs for all pipeline IDs when no `pipeline_run_id` is specified.
- The `make_from_str` method from the `StuffFactory` class now uses `Text` context by default.

## [v0.3.1] - 2025-06-10

### Added
- New pytest marker `dry_runnable` for tests that can run without inference.
- Enhanced `make` targets with dry-run capabilities for improved test coverage:
  - `make test-xdist` (or `make t`): Runs all non-inference tests **plus inference tests** that support dry-runs - fast and resource-efficient
  - `make test-inference` (or `make ti`): Runs tests requiring actual inference, with actual inference (slow and costly)
- Parallel test execution using `pytest-xdist` (`-n auto`) enabled for:
  - GitHub Actions workflows
  - Codex test targets
  
### Changed
- Domain validation is now less restrictive in pipeline TOML: the `definition` attribute is now `Optional`

## [v0.3.0] - 2025-06-09

### Highlights

- **Structured Input Specifications**: Pipe inputs are now defined as a dictionary mapping a required variable name to a concept code (`required_variable` -> `concept_code`). This replaces the previous single `input` field and allows for multiple, named inputs, making pipes more powerful and explicit. This is a **breaking change**.
- **Static Validation for Inference Pipes**: You can now catch configuration and input mistakes in your pipelines *before* running any operations. This static validation checks `PipeLLM`, `PipeOcr`, and `PipeImgGen`. Static validation for controller pipes (PipeSequence, PipeParallel…) will come in a future release.
    - Configure the behavior for different error types using the `static_validation_config` section in your settings. For each error type, choose to `raise`, `log`, or `ignore`.
- **Dry Run Mode for Zero-Cost Pipeline Validation**: A powerful dry-run mode allows you to test entire pipelines without making any actual inference calls. It's fast, costs nothing, works offline, and is perfect for linting and validating pipeline logic.
    - The new `dry_run_config` lets you control settings, like disabling Jinja2 rendering during a dry run.
    - This feature leverages `polyfactory` to generate mock Pydantic models for simulated outputs.
    - Error handling for bad inputs during `run_pipe` has been improved and is fully effective in dry-run mode.
    - One limitation: currently, dry running doesn't work when the pipeline uses a PipeCondition. This will be fixed in a future release.

### Added

- **`native.Anything` Concept**: A new flexible native concept that is compatible with any other concept, simplifying pipe definitions where input types can vary.
- Added dependency on `polyfactory` for mock Pydantic model generation in dry-run mode.

### Changed

- **Refactored Cognitive Workers**: The abstraction for `LLM`, `Imgg`, and `Ocr` workers has been elegantly simplified. The old decorator-based approach (`..._job_func`) has been replaced with a more robust pattern: a public base method now handles pre- and post-execution logic while calling a private abstract method that each worker implements.
- The `b64_image_bytes` field in `PromptImageBytes` was renamed to `base_64` for better consistency.

### Fixed

- Resolved a logged error related to the pipe stack when using `PipeParallel`.
- The pipe tracker functionality has been restored. It no longer crashes when using nested object attributes (e.g., `my_object.attribute`) as pipe inputs.

### Tests

- A new pytest command-line option `--pipe-run-mode` has been added to switch between `live` and `dry` runs (default is `dry`). All pipe tests now respect this mode.
- Introduced the `pipelex_api` pytest marker for tests related to the Pipelex API client, separating them from general `inference` or `llm` tests.
- Added a `make test-pipelex-api` target (shorthand: `make ta`) to exclusively run these new API client tests.

### Removed

- The `llm_job_func.py` file and the associated decorators have been removed as part of the cognitive worker refactoring.

## [v0.2.14] - 2025-06-06

- Added a feature flag for the `ReportingManager` in the config: 
```bash
[pipelex]
[pipelex.feature_config]
is_reporting_enabled = true
```
- Moved the reporting config form the `cogt`config to the Pipelex config.

## [v0.2.13] - 2025-06-06

- Added Discord badge on the Readme. Join the community! -> https://go.pipelex.com/discord
- Added a client for the Pipelex API. Join the waitlist -> https://www.pipelex.com/signup
- Removed the `run_pipe_code` function. Replaced by `execute_pipeline` in `pipelex.pipeline.execute`.
- Added llm deck `llm_for_img_to_text`.
- Renamed `InferenceReportManager` to `ReportingManager`: It can report more than Inference cost. Renamed `InferenceReportDelegate` to `ReportingProtocol`.
- Added an injection of dependency for `ReportingManager`
- pipelex cli: fixed some bugs

## [v0.2.12] - 2025-06-03

- pipelex cli: Split `pipelex init` into 2 separate functions: `pipelex init-libraries` and `pipelex init-config`
- Fixed the inheritance config manager method
- Rename Mission to Pipeline
- Enable to start a pipeline and let in run in the background, getting it's run id, but not waiting for the output
- `Makefile`: avoid defaulting pytest to verbose. Setup target `make test-xdist` = Run unit tests with `xdist`, make it the default for shorthand `make t`. The old `make t` is now `make tp` (test-with-prints)
- Added `mistral-small-3.1` and `qwen3:8b`
- Fix template pre-processor: don't try and substitute a dollar numerical like $10 or @25
- Refactor with less "OpenAI" naming for non-openai stuff that just uses the OpenAI SDK

## [v0.2.11] - 2025-06-02

- HotFix for v0.2.10 👇 regarding the new pipelex/pipelex_init.toml`

## [v0.2.10] - 2025-06-02

### Highlights

**Python Support Expansion** - We're no longer tied to Python 3.11! Now supporting Python 3.10, 3.11, 3.12, and 3.13 with full CI coverage across all versions.

**Major Model Additions** - Claude 4 (Opus & Sonnet), Grok-3, and GPT-4 image generation are now in the house.

### Pipeline Base Library update
- **New pipe** - `ocr_page_contents_and_views_from_pdf` transferred from cookbook to base library (congrats on the promotion!). This pipe extracts text, linked images, **AND** page_view images (rendered pages) - it's very useful if you want to use Vision in follow-up pipes

### Added

- **Template preprocessor** - New `@?` token prefix for optional variable insertion - if a variable doesn't exist, we gracefully skip it instead of throwing exceptions
- **Claude 4 support** - Both Opus and Sonnet variants, available through Anthropic SDK (direct & Bedrock) plus Bedrock SDK. Includes specific max_tokens limit reduction to prevent timeout/streaming issues (temporary workaround)
- **Grok-3 family support** - Full support via OpenAI SDK for X.AI's latest models  
- **GPT-4 image generation** - New `gpt-image-1` model through OpenAI SDK, available via PipeImgGen. Currently saves local files (addressing in next release)
- **Gemini update** - Added latest `gemini-2.5-pro` to the lineup
- **Image generation enhancements** - Better quality controls, improved background handling options, auto-adapts to different models: Flux, SDXL and now gpt-image-1

### Refactored

- Moved subpackage `plugin` to the same level as `cogt` within **pipelex** for better visibility
- Major cleanup in the unit tests, hierarchy significantly flattened
- Strengthened error handling throughout inference flows and template preprocessing
- Added `make test-quiet` (shorthand `tq`) to Makefile to run tests without capturing outputs (i.e. without pytest `-s` option)
- Stopped using Fixtures for `pipe_router` and `content_generator`: we're now always getting the singleton from `pipelex.hub`


### Fixed

- **Perplexity integration** - Fixed breaking changes from recent updates

### Dependencies

- Added **pytest-xdist** to run unit tests in parallel on multiple CPUs. Not yet integrated into the Makefile, so run it manually with `pytest -n auto` (without inference) or `pytest -n auto -m "inference"` (inference only). 
- Swapped pytest-pretty for pytest-sugar - because readable test names > pretty tables
- Updated instructor to v1.8.3
- All dependencies tested against Python 3.10, 3.11, 3.12, and 3.13

### Tests

- TestTemplatePreprocessor
- TestImggByOpenAIGpt
- TestImageGeneration
- TestPipeImgg


## [v0.2.9] - 2025-05-30

- Include `pyproject.toml` inside the project build.
- Fix `ImggEngineFactory`: image generation (imgg) handle required format is `platform/model_name`
- pipelex cli: Added `list-pipes` method that can list all the available pipes along with their descriptions.
- Use a minimum version for `uv` instead of a fixed version
- Implement `AGENTS.md` for Codex
- Add tests for some of the `tools.misc`
- pipelex cli: Rename `pipelex run-setup` to `pipelex validate all`

## [v0.2.8] - 2025-05-28

- Replaced `poetry` by `uv` for dependency management.
- Simplify llm provider config: All the API keys, urls, and regions now live in the `.env`.
- Added logging level `OFF`, prevents any log from hitting the console

## [v0.2.7] - 2025-05-26

- Reboot repository

## [v0.2.6] - 2025-05-26

- Refactor: use `ActivityManagerProtocol`, rename `BaseModelTypeVar`

## [v0.2.5] - 2025-05-25

- Add custom LLM integration via OpenAI sdk with custom `base_url`

## [v0.2.4] - 2025-05-25

- Tidy tools
- Tidy inference API plugins
- Tidy WIP feature `ActivityManager`

## [v0.2.2] - 2025-05-22

- Simplify the use of native concepts
- Include "page views" in the outputs of Ocr features

## [v0.2.1] - 2025-05-22

- Added `OcrWorkerAbstract` and `MistralOcrWorker`, along with `PipeOcr` for OCR processing of images and PDFs.
- Introduced `MissionManager` for managing missions, cost reports, and activity tracking.
- Added detection and handling for pipe stack overflow, configurable with `pipe_stack_limit`.
- More possibilities for dependency injection and better class structure.
- Misc updates including simplified PR template, LLM deck overrides, removal of unused config vars, and disabling of an LLM platform id.

## [v0.2.0] - 2025-05-19

- Added OCR, thanks to Mistral
- Refactoring and cleanup

## [v0.1.14] - 2025-05-13

- Initial release 🎉<|MERGE_RESOLUTION|>--- conflicted
+++ resolved
@@ -7,20 +7,12 @@
 - Refactored the concepts: Blueprints are now more explicit, and hold only concept strings or code. Pipes hold concept instances.
 - Organized code: Created subfolders for controller and operator pipes.
 - Say goodbye to `PipeLLMPrompt`.
-<<<<<<< HEAD
-- Remove the `PipeJinja2` and `PipeLLMPrompt` in the `PipeLLM`.
-=======
 - Removed the `PipeJinja2` and `PipeLLMPrompt` from the `PipeLLM`.
->>>>>>> a1a519e1
 
 ### Added
 
 - Added a lot of unit tests.
-<<<<<<< HEAD
-- Loading the library can now be done from toml file or form `PipelexBundleBlueprint`.
-=======
 - Loading the library can now be done from toml file or from `PipelexBundleBlueprint`.
->>>>>>> a1a519e1
 
 ### Fixed
 
