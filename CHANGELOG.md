--- conflicted
+++ resolved
@@ -8,10 +8,6 @@
 [pipelex.feature_config]
 is_reporting_enabled = true
 ```
-<<<<<<< HEAD
-- Moved the reporting config form the `cogt`config to the Pipelex config.
-=======
->>>>>>> afacc525
 
 ## [v0.2.13] - 2025-06-06
 
