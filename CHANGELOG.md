# Changelog

## [v0.4.7] - 2025-06-26

- Added an API serializer: introducing the `compact_memory`, a new way to encode/decode the working memory as json, for the API.
- Added `StorageProviderAbstract`
<<<<<<< HEAD
- Improved creating concept from attributes (without useless dict creation). When the Concept has no given structure and no explicit `refines`, set it to refine `native.Text`
- `JobMetadata`: added `job_name`. Removed `top_job_id` and `wfid`
- `PipeOutput`: added `pipeline_run_id`
=======
- When creating a Concept with no structure specified and no explicit `refines`, set it to refine `native.Text`
>>>>>>> edf4fa45

## [v0.4.6] - 2025-06-24

- Changed the link to the doc in the `README.md`: https://docs.pipelex.com

## [v0.4.5] - 2025-06-23

### Changed
- **Test structure overhaul**: Reorganized test directory structure for better organization:
  - Tests now separated into `unit/`, `integration/`, and `e2e/` directories
  - Created `tests/cases/` package for pure test data and constants
  - Created `tests/helpers/` package for test utilities
  - Cleaned up test imports and removed empty `__init__.py` files
- **Class registry refactoring**: Updated kajson from 0.1.6 to 0.2.0, adapted to changes in [Kajson](https://github.com/Pipelex/kajson)'s class registry with new `ClassRegistryUtils` (better separation of concerns)
- **Dependency updates**:
  - Added pytest-mock to dev dependencies for improved unit testing

### Added
- **Coverage commands**: New Makefile targets for test coverage analysis:
  - `make cov`: Run tests with coverage report
  - `make cov-missing` (or `make cm`): Show coverage with missing lines
- **Test configuration**: Set `xfail_strict = true` in pytest config for stricter test failure handling
- **Pydantic validation errors**: Enhanced error formatting to properly handle model_type errors

### Fixed
- **External links**: Removed broken Markdown target="_blank" syntax from MANIFESTO.md links
- **Variable naming consistency**: Fixed redundant naming in OpenAI config (openai_openai_config → openai_config)
- **Makefile optimization**: Removed parallel test execution (`-n auto`) from codex-tests, works better now

### Tests
- **Unit tests added**: New comprehensive unit tests for:
  - `ClassRegistryUtils`
  - `FuncRegistry` 
  - `ModuleInspector`
  - File finding utilities

## [v0.4.4] - 2025-06-20

### Fixed
- Changed the allowed base branch names in the GHA `guard-branches.yml`: `doc` -> `docs`
- Fixed `kajson` dependency (see [kajson v0.1.6 changelog](https://github.com/Pipelex/kajson/blob/main/CHANGELOG.md))

### Cursor rules
- Added Cursor rules for coding best practices and standards (including linting methods). Added TDD (Test Driven Development) rule on demand.
- Various changes

### Documentation
- Added documentation for referencing images in PipeLLM.
- Fixed typos

### Refactor
- Removed the `images` field from PipeLLM - images can now be referenced directly in the `inputs`
- Moved the list-pipes CLI function to the `PipeLibrary` class.

## [v0.4.3] - 2025-06-19

### Fixed
- **Removed deprecated Gemini 1.5 models**: Removed `gemini-1.5-flash` and `gemini-1.5-pro` from the VertexAI integration as they are no longer supported
- Fixed multiple import statements across the codebase

### Documentation
- **Enhanced MkDocs search**: Added search functionality to the documentation site
- **Proofreading improvements**: Fixed various typos and improved clarity across documentation

### Refactor
- Mini refactor: changed kajson dependency to `kajson==0.1.5` (instead of `>=`) to tolerate temporary breaking changes from kajson

## [v0.4.2] - 2025-06-17

- Fixed the inheritance config manager method (Undocumented feature, soon to be removed)
- Fixed the `deploy-doc.yml` GitHub Action
- Grouped the mkdocs dependencies in a single group `docs` in the `pyproject.toml` file

## [v0.4.1] - 2025-06-16

- Changed discord link to the new one: https://go.pipelex.com/discord
- Added `hello-world` example in the `cookbook-examples` of the documentation.

## [v0.4.0] - 2025-06-16

### Highlight: Complete documentation overhaul

- **MkDocs** setup for static web docs generation
    - **Material** for MkDocs theme, custom styling and navigation
    - Other plugins: meta-manager, glightbox
    - **GitHub Pages** deployment, mapped to [docs.pipelex.com](http://docs.pipelex.com)
    - Added GHA workflows for documentation deployment and validation
- **Added to docs:**
    - [**Manifesto**](https://docs.pipelex.com/manifesto/) explaining the Pipelex viewpoint
    - [**The Pipelex Paradigm**](https://docs.pipelex.com/pages/pipelex-paradigm-for-repeatable-ai-workflows/) explaining the fundamentals of Pipelex's solution
    - [**Cookbook examples](https://docs.pipelex.com/pages/cookbook-examples/)** presented and explained, commented code, some event with [mermaid](https://docs.pipelex.com/pages/cookbook-examples/invoice-extractor/) [flow](https://docs.pipelex.com/pages/cookbook-examples/extract-gantt/) [charts](https://docs.pipelex.com/pages/cookbook-examples/write-tweet/)
    - And plenty of details about **using Pipelex** and **developing for Pipelex,** from **structured generation** to PipeOperators (**LLM**, **Image generation**, **OCR**…) to PipeControllers (**Sequence**, **Parallel**, **Batch**, **Condition**…), workflow **optimization**, workflow static **validation** and dry run… there's still work to do, but we move fast!
- **Also a major update of Cursor rules**

### Tooling Improvements

- Pipeline tracking: restored **visual flowchart generation using Mermaid**
- Enhanced dry run configuration: added more granular control with `nb_list_items`, `nb_ocr_pages`, and `image_urls`
- New feature flags: better control over pipeline tracking, activity tracking, and reporting
- Improved OCR configuration: handle image file type for Mistral-OCR, added `default_page_views_dpi` setting
- Enhanced LLM configuration: **better prompting for structured generation with automatic schema insertion** for two-step structuring: generate plain text and then structure via Json
- Better logging: Enhanced log truncation and display for large objects like image bytes (there are still cases to deal with)

### Refactor

**Concept system refactoring**

- Improved concept code factory with better domain handling, so you no longer need the `native` domain prefix for native domains, you can just call them by their names: `Text`, `Image`, `PDF`, `Page`, `Number`…
- Concept `refines` attribute can now be a string for single refined concepts (the most common case)

### Breaking Changes

- File structure changes: documentation moved from `doc/` to `docs/`
- Configuration changes: some configuration keys have been renamed or restructured
- `StuffFactory.make_stuff()` argument `concept_code` renamed to `concept_str` to explicitly support concepts without fully qualified domains (e.g., `Text` or `PDF` implicitly `native` )
- Some method signatures have been updated

### Tests

- **Added Concept refinement validation:** `TestConceptRefinesValidationFunction` and `TestConceptPydanticFieldValidation` ensure proper concept inheritance and field validation

## [v0.3.2] - 2025-06-13

- Improved automatic insertion of class structure from BaseModel into prompts, based on the PipeLLM's `output_concept`. New unit test included.
- The ReportingManager now reports costs for all pipeline IDs when no `pipeline_run_id` is specified.
- The `make_from_str` method from the `StuffFactory` class now uses `Text` context by default.

## [v0.3.1] - 2025-06-10

### Added
- New pytest marker `dry_runnable` for tests that can run without inference.
- Enhanced `make` targets with dry-run capabilities for improved test coverage:
  - `make test-xdist` (or `make t`): Runs all non-inference tests **plus inference tests** that support dry-runs - fast and resource-efficient
  - `make test-inference` (or `make ti`): Runs tests requiring actual inference, with actual inference (slow and costly)
- Parallel test execution using `pytest-xdist` (`-n auto`) enabled for:
  - GitHub Actions workflows
  - Codex test targets
  
### Changed
- Domain validation is now less restrictive in pipeline TOML: the `definition` attribute is now `Optional`

## [v0.3.0] - 2025-06-09

### Highlights

- **Structured Input Specifications**: Pipe inputs are now defined as a dictionary mapping a required variable name to a concept code (`required_variable` -> `concept_code`). This replaces the previous single `input` field and allows for multiple, named inputs, making pipes more powerful and explicit. This is a **breaking change**.
- **Static Validation for Inference Pipes**: You can now catch configuration and input mistakes in your pipelines *before* running any operations. This static validation checks `PipeLLM`, `PipeOcr`, and `PipeImgGen`. Static validation for controller pipes (PipeSequence, PipeParallel…) will come in a future release.
    - Configure the behavior for different error types using the `static_validation_config` section in your settings. For each error type, choose to `raise`, `log`, or `ignore`.
- **Dry Run Mode for Zero-Cost Pipeline Validation**: A powerful dry-run mode allows you to test entire pipelines without making any actual inference calls. It's fast, costs nothing, works offline, and is perfect for linting and validating pipeline logic.
    - The new `dry_run_config` lets you control settings, like disabling Jinja2 rendering during a dry run.
    - This feature leverages `polyfactory` to generate mock Pydantic models for simulated outputs.
    - Error handling for bad inputs during `run_pipe` has been improved and is fully effective in dry-run mode.
    - One limitation: currently, dry running doesn't work when the pipeline uses a PipeCondition. This will be fixed in a future release.

### Added

- **`native.Anything` Concept**: A new flexible native concept that is compatible with any other concept, simplifying pipe definitions where input types can vary.
- Added dependency on `polyfactory` for mock Pydantic model generation in dry-run mode.

### Changed

- **Refactored Cognitive Workers**: The abstraction for `LLM`, `Imgg`, and `Ocr` workers has been elegantly simplified. The old decorator-based approach (`..._job_func`) has been replaced with a more robust pattern: a public base method now handles pre- and post-execution logic while calling a private abstract method that each worker implements.
- The `b64_image_bytes` field in `PromptImageBytes` was renamed to `base_64` for better consistency.

### Fixed

- Resolved a logged error related to the pipe stack when using `PipeParallel`.
- The pipe tracker functionality has been restored. It no longer crashes when using nested object attributes (e.g., `my_object.attribute`) as pipe inputs.

### Tests

- A new pytest command-line option `--pipe-run-mode` has been added to switch between `live` and `dry` runs (default is `dry`). All pipe tests now respect this mode.
- Introduced the `pipelex_api` pytest marker for tests related to the Pipelex API client, separating them from general `inference` or `llm` tests.
- Added a `make test-pipelex-api` target (shorthand: `make ta`) to exclusively run these new API client tests.

### Removed

- The `llm_job_func.py` file and the associated decorators have been removed as part of the cognitive worker refactoring.

## [v0.2.14] - 2025-06-06

- Added a feature flag for the `ReportingManager` in the config: 
```bash
[pipelex]
[pipelex.feature_config]
is_reporting_enabled = true
```
- Moved the reporting config form the `cogt`config to the Pipelex config.

## [v0.2.13] - 2025-06-06

- Added Discord badge on the Readme. Join the community! -> https://go.pipelex.com/discord
- Added a client for the Pipelex API. Join the waitlist -> https://www.pipelex.com/signup
- Removed the `run_pipe_code` function. Replaced by `execute_pipeline` in `pipelex.pipeline.execute`.
- Added llm deck `llm_for_img_to_text`.
- Renamed `InferenceReportManager` to `ReportingManager`: It can report more than Inference cost. Renamed `InferenceReportDelegate` to `ReportingProtocol`.
- Added an injection of dependency for `ReportingManager`
- pipelex cli: fixed some bugs

## [v0.2.12] - 2025-06-03

- pipelex cli: Split `pipelex init` into 2 separate functions: `pipelex init-libraries` and `pipelex init-config`
- Fixed the inheritance config manager method
- Rename Mission to Pipeline
- Enable to start a pipeline and let in run in the background, getting it's run id, but not waiting for the output
- `Makefile`: avoid defaulting pytest to verbose. Setup target `make test-xdist` = Run unit tests with `xdist`, make it the default for shorthand `make t`. The old `make t` is now `make tp` (test-with-prints)
- Added `mistral-small-3.1` and `qwen3:8b`
- Fix template pre-processor: don't try and substitute a dollar numerical like $10 or @25
- Refactor with less "OpenAI" naming for non-openai stuff that just uses the OpenAI SDK

## [v0.2.11] - 2025-06-02

- HotFix for v0.2.10 👇 regarding the new pipelex/pipelex_init.toml`

## [v0.2.10] - 2025-06-02

### Highlights

**Python Support Expansion** - We're no longer tied to Python 3.11! Now supporting Python 3.10, 3.11, 3.12, and 3.13 with full CI coverage across all versions.

**Major Model Additions** - Claude 4 (Opus & Sonnet), Grok-3, and GPT-4 image generation are now in the house.

### Pipeline Base Library update
- **New pipe** - `extract_page_contents_and_views_from_pdf` transferred from cookbook to base library (congrats on the promotion!). This pipe extracts text, linked images, **AND** page_view images (rendered pages) - it's very useful if you want to use Vision in follow-up pipes

### Added

- **Template preprocessor** - New `@?` token prefix for optional variable insertion - if a variable doesn't exist, we gracefully skip it instead of throwing exceptions
- **Claude 4 support** - Both Opus and Sonnet variants, available through Anthropic SDK (direct & Bedrock) plus Bedrock SDK. Includes specific max_tokens limit reduction to prevent timeout/streaming issues (temporary workaround)
- **Grok-3 family support** - Full support via OpenAI SDK for X.AI's latest models  
- **GPT-4 image generation** - New `gpt-image-1` model through OpenAI SDK, available via PipeImgGen. Currently saves local files (addressing in next release)
- **Gemini update** - Added latest `gemini-2.5-pro` to the lineup
- **Image generation enhancements** - Better quality controls, improved background handling options, auto-adapts to different models: Flux, SDXL and now gpt-image-1

### Refactored

- Moved subpackage `plugin` to the same level as `cogt` within **pipelex** for better visibility
- Major cleanup in the unit tests, hierarchy significantly flattened
- Strengthened error handling throughout inference flows and template preprocessing
- Added `make test-quiet` (shorthand `tq`) to Makefile to run tests without capturing outputs (i.e. without pytest `-s` option)
- Stopped using Fixtures for `pipe_router` and `content_generator`: we're now always getting the singleton from `pipelex.hub`


### Fixed

- **Perplexity integration** - Fixed breaking changes from recent updates

### Dependencies

- Added **pytest-xdist** to run unit tests in parallel on multiple CPUs. Not yet integrated into the Makefile, so run it manually with `pytest -n auto` (without inference) or `pytest -n auto -m "inference"` (inference only). 
- Swapped pytest-pretty for pytest-sugar - because readable test names > pretty tables
- Updated instructor to v1.8.3
- All dependencies tested against Python 3.10, 3.11, 3.12, and 3.13

### Tests

- TestTemplatePreprocessor
- TestImggByOpenAIGpt
- TestImageGeneration
- TestPipeImgg


## [v0.2.9] - 2025-05-30

- Include `pyproject.toml` inside the project build.
- Fix `ImggEngineFactory`: image generation (imgg) handle required format is `platform/model_name`
- pipelex cli: Added `list-pipes` method that can list all the available pipes along with their descriptions.
- Use a minimum version for `uv` instead of a fixed version
- Implement `AGENTS.md` for Codex
- Add tests for some of the `tools.misc`
- pipelex cli: Rename `pipelex run-setup` to `pipelex validate`

## [v0.2.8] - 2025-05-28

- Replaced `poetry` by `uv` for dependency management.
- Simplify llm provider config: All the API keys, urls, and regions now live in the `.env`.
- Added logging level `OFF`, prevents any log from hitting the console

## [v0.2.7] - 2025-05-26

- Reboot repository

## [v0.2.6] - 2025-05-26

- Refactor: use `ActivityManagerProtocol`, rename `BaseModelTypeVar`

## [v0.2.5] - 2025-05-25

- Add custom LLM integration via OpenAI sdk with custom `base_url`

## [v0.2.4] - 2025-05-25

- Tidy tools
- Tidy inference API plugins
- Tidy WIP feature `ActivityManager`

## [v0.2.2] - 2025-05-22

- Simplify the use of native concepts
- Include "page views" in the outputs of Ocr features

## [v0.2.1] - 2025-05-22

- Added `OcrWorkerAbstract` and `MistralOcrWorker`, along with `PipeOcr` for OCR processing of images and PDFs.
- Introduced `MissionManager` for managing missions, cost reports, and activity tracking.
- Added detection and handling for pipe stack overflow, configurable with `pipe_stack_limit`.
- More possibilities for dependency injection and better class structure.
- Misc updates including simplified PR template, LLM deck overrides, removal of unused config vars, and disabling of an LLM platform id.

## [v0.2.0] - 2025-05-19

- Added OCR, thanks to Mistral
- Refactoring and cleanup

## [v0.1.14] - 2025-05-13

- Initial release 🎉<|MERGE_RESOLUTION|>--- conflicted
+++ resolved
@@ -4,13 +4,9 @@
 
 - Added an API serializer: introducing the `compact_memory`, a new way to encode/decode the working memory as json, for the API.
 - Added `StorageProviderAbstract`
-<<<<<<< HEAD
-- Improved creating concept from attributes (without useless dict creation). When the Concept has no given structure and no explicit `refines`, set it to refine `native.Text`
+- When creating a Concept with no structure specified and no explicit `refines`, set it to refine `native.Text`
 - `JobMetadata`: added `job_name`. Removed `top_job_id` and `wfid`
 - `PipeOutput`: added `pipeline_run_id`
-=======
-- When creating a Concept with no structure specified and no explicit `refines`, set it to refine `native.Text`
->>>>>>> edf4fa45
 
 ## [v0.4.6] - 2025-06-24
 
