# Changelog

<<<<<<< HEAD
## [v0.6.1] - 2025-07-16

- Can execute pipelines with `input_memory`: It is a `CompactMemory: Dict[str, Dict[str, Any]]`

## [v0.6.0] - 2025-07-12
=======
## [v0.6.0] - 2025-07-15
>>>>>>> 020c5178

### Changed 
- **Enhanced `Pipelex.make()` method**: Complete overhaul of the initialization method with new path configuration options and robust validation:
  - Added `relative_config_folder_path` and `absolute_config_folder_path` parameters for flexible config folder specification
  - The `from_file` parameter controls path resolution: if `True` (default), relative paths are resolved relative to the caller's file location; if `False`, relative to the current working directory (useful for CLI scenarios)
- Renamed Makefile targets like `make doc` to `make docs` for consistency

### Added
- Added github action for inference tests
- `load_json_list_from_path` function in `pipelex.tools.misc.file_utils`: Loads a JSON file and ensures it contains a list.
- Added issue templates
- Updated Azure/OpenAI integrations, using dated deployment names systematically

## [v0.5.2] - 2025-07-11

- log a warning when dry running a `PipeFunc`
- Update Readme.md

## [v0.5.1] - 2025-07-09

## Fixed

- Fixed the `ConceptFactory.make_from_blueprint` method: Concepts defined in single-line format no longer automatically refine `TextContent` when a structure class with the same name exists
- `ConceptFactory.make_concept_from_definition` is now `ConceptFactory.make_concept_from_definition_str`

## Added

- Bumped `kajson` to `v0.3.0`: Introducing `MetaSingleton` for better singleton management
- Unit tests for `ConceptLibrary.is_compatible_by_concept_code`

## [v0.5.0] - 2025-07-01

### Highlight: Vibe Coding an AI workflow becomes a reality

**Create AI workflows from natural language without writing code** - The combination of Pipelex's declarative language, comprehensive Cursor rules, and robust validation tools enables AI assistants to autonomously iterate on pipelines until all errors are resolved and workflows are ready to run.

### Added

- **Complete Dry Run & Static Validation System** - A comprehensive validation framework that catches configuration and pipeline errors before any expensive inference operations.
- **WorkingMemoryFactory Enhancement**: New `make_for_dry_run()` method creates working memory with realistic mock objects for zero-cost pipeline testing
- **Enhanced Dry Run System**: Complete dry run support for all pipe controllers (`PipeCondition`, `PipeParallel`, `PipeBatch`) with mock data generation using `polyfactory`
- **Comprehensive Static Validation**: Enhanced static validation with configurable error handling for missing/extraneous input variables and domain validation
- **TOML File Validation**: Automatic detection and prevention of trailing whitespaces, formatting issues, and compilation blockers in pipeline files
- **Pipeline Testing Framework**: New `dry_run_all_pipes()` method enables comprehensive testing of entire pipeline libraries
- **Enhanced Library Loading**: Improved error handling and validation during TOML file loading with proper exception propagation

### Configuration

- **Dry Run Configuration**: New `allowed_to_fail_pipes` setting allows specific pipes (like infinite loop examples that fail on purpose) to be excluded from dry run validation
- **Static Validation Control**: Configurable error reactions (`raise`, `log`, `ignore`) for different validation error types

### Documentation & Development Experience

- **Cursor Rules Enhancement**: Comprehensive pipe controller documentation covering `PipeSequence`, `PipeCondition`, `PipeBatch`, and `PipeParallel`, improved PipeOperator documentation for `PipeLLM`, `PipeOCR`
- **Pipeline Validation CLI**: Enhanced `pipelex validate` command with better error reporting and validation coverage
- **Improved Error Messages**: Better formatting and context for pipeline configuration errors

### Changed

- **OCR Input Standardization**: Changed OCR pipe input parameter naming to consistently use `ocr_input` for both image and PDF inputs, improving consistency across the API
- **Error Message Improvements**: Updated PipeCondition error messages to reference `expression_template` instead of deprecated `expression_jinja2`

## [v0.4.11] - 2025-06-30

- **LLM Settings Simplification**: Streamlined LLM choice system by removing complex `for_object_direct`, `for_object_list`, and `for_object_list_direct` options. LLM selection now uses a simpler fallback pattern: specific choice → text choice → overrides → defaults.
- **Image Model Updates**: Renamed `image_bytes` field to `base_64` in `PromptImageTypedBytes` for better consistency. Updated to use `CustomBaseModel` base class to benefit from bytes truncation when printing.

## [v0.4.10] - 2025-06-30

- Fixed a bad import statement

## [v0.4.9] - 2025-06-30

### Highlights

**Plugin System Refactoring** - Complete overhaul of the plugin architecture to support external LLM providers.

### Added

- **External Plugin Support**: New `LLMWorkerAbstract` base class for integrating custom LLM providers, and we don't mean only an OpenAI-SDK-based LLM with a custom endpoint, now the implementation can be anything, as long as it implements the `LLMWorkerAbstract` interface.
- **Plugin SDK Registry**: Better management of SDK instances with proper teardown handling
- **Enhanced Error Formatting**: Improved Pydantic validation error messages for enums

### Changed

- **Plugin Architecture**: Moved plugin system to dedicated `pipelex.plugins` package
- **LLM Workers**: Split into `LLMWorkerInternalAbstract` (for built-in providers) and `LLMWorkerAbstract` (for external plugins)
- **Configuration**: Plugin configs moved from main `pipelex.toml` to separate `pipelex_libraries/plugins/plugin_config.toml` (⚠️ breaking change)
- **Error Handling**: Standardized credential errors with new `CredentialsError` base class

## [v0.4.8] - 2025-06-26

- Added `StorageProviderAbstract`
- Updated the changelog of `v0.4.7`: Moved `Added StorageProviderAbstract` to `v0.4.8`

## [v0.4.7] - 2025-06-26

- Added an API serializer: introducing the `compact_memory`, a new way to encode/decode the working memory as json, for the API.
- When creating a Concept with no structure specified and no explicit `refines`, set it to refine `native.Text`
- `JobMetadata`: added `job_name`. Removed `top_job_id` and `wfid`
- `PipeOutput`: added `pipeline_run_id`

## [v0.4.6] - 2025-06-24

- Changed the link to the doc in the `README.md`: https://docs.pipelex.com

## [v0.4.5] - 2025-06-23

### Changed
- **Test structure overhaul**: Reorganized test directory structure for better organization:
  - Tests now separated into `unit/`, `integration/`, and `e2e/` directories
  - Created `tests/cases/` package for pure test data and constants
  - Created `tests/helpers/` package for test utilities
  - Cleaned up test imports and removed empty `__init__.py` files
- **Class registry refactoring**: Updated kajson from 0.1.6 to 0.2.0, adapted to changes in [Kajson](https://github.com/Pipelex/kajson)'s class registry with new `ClassRegistryUtils` (better separation of concerns)
- **Dependency updates**:
  - Added pytest-mock to dev dependencies for improved unit testing

### Added
- **Coverage commands**: New Makefile targets for test coverage analysis:
  - `make cov`: Run tests with coverage report
  - `make cov-missing` (or `make cm`): Show coverage with missing lines
- **Test configuration**: Set `xfail_strict = true` in pytest config for stricter test failure handling
- **Pydantic validation errors**: Enhanced error formatting to properly handle model_type errors

### Fixed
- **External links**: Removed broken Markdown target="_blank" syntax from MANIFESTO.md links
- **Variable naming consistency**: Fixed redundant naming in OpenAI config (openai_openai_config → openai_config)
- **Makefile optimization**: Removed parallel test execution (`-n auto`) from codex-tests, works better now

### Tests
- **Unit tests added**: New comprehensive unit tests for:
  - `ClassRegistryUtils`
  - `FuncRegistry` 
  - `ModuleInspector`
  - File finding utilities

## [v0.4.4] - 2025-06-20

### Fixed
- Changed the allowed base branch names in the GHA `guard-branches.yml`: `doc` -> `docs`
- Fixed `kajson` dependency (see [kajson v0.1.6 changelog](https://github.com/Pipelex/kajson/blob/main/CHANGELOG.md))

### Cursor rules
- Added Cursor rules for coding best practices and standards (including linting methods). Added TDD (Test Driven Development) rule on demand.
- Various changes

### Documentation
- Added documentation for referencing images in PipeLLM.
- Fixed typos

### Refactor
- Removed the `images` field from PipeLLM - images can now be referenced directly in the `inputs`
- Moved the list-pipes CLI function to the `PipeLibrary` class.

## [v0.4.3] - 2025-06-19

### Fixed
- **Removed deprecated Gemini 1.5 models**: Removed `gemini-1.5-flash` and `gemini-1.5-pro` from the VertexAI integration as they are no longer supported
- Fixed multiple import statements across the codebase

### Documentation
- **Enhanced MkDocs search**: Added search functionality to the documentation site
- **Proofreading improvements**: Fixed various typos and improved clarity across documentation

### Refactor
- Mini refactor: changed kajson dependency to `kajson==0.1.5` (instead of `>=`) to tolerate temporary breaking changes from kajson

## [v0.4.2] - 2025-06-17

- Fixed the inheritance config manager method (Undocumented feature, soon to be removed)
- Fixed the `deploy-doc.yml` GitHub Action
- Grouped the mkdocs dependencies in a single group `docs` in the `pyproject.toml` file

## [v0.4.1] - 2025-06-16

- Changed discord link to the new one: https://go.pipelex.com/discord
- Added `hello-world` example in the `cookbook-examples` of the documentation.

## [v0.4.0] - 2025-06-16

### Highlight: Complete documentation overhaul

- **MkDocs** setup for static web docs generation
    - **Material** for MkDocs theme, custom styling and navigation
    - Other plugins: meta-manager, glightbox
    - **GitHub Pages** deployment, mapped to [docs.pipelex.com](http://docs.pipelex.com)
    - Added GHA workflows for documentation deployment and validation
- **Added to docs:**
    - [**Manifesto**](https://docs.pipelex.com/manifesto/) explaining the Pipelex viewpoint
    - [**The Pipelex Paradigm**](https://docs.pipelex.com/pages/pipelex-paradigm-for-repeatable-ai-workflows/) explaining the fundamentals of Pipelex's solution
    - [**Cookbook examples](https://docs.pipelex.com/pages/cookbook-examples/)** presented and explained, commented code, some event with [mermaid](https://docs.pipelex.com/pages/cookbook-examples/invoice-extractor/) [flow](https://docs.pipelex.com/pages/cookbook-examples/extract-gantt/) [charts](https://docs.pipelex.com/pages/cookbook-examples/write-tweet/)
    - And plenty of details about **using Pipelex** and **developing for Pipelex,** from **structured generation** to PipeOperators (**LLM**, **Image generation**, **OCR**…) to PipeControllers (**Sequence**, **Parallel**, **Batch**, **Condition**…), workflow **optimization**, workflow static **validation** and dry run… there's still work to do, but we move fast!
- **Also a major update of Cursor rules**

### Tooling Improvements

- Pipeline tracking: restored **visual flowchart generation using Mermaid**
- Enhanced dry run configuration: added more granular control with `nb_list_items`, `nb_ocr_pages`, and `image_urls`
- New feature flags: better control over pipeline tracking, activity tracking, and reporting
- Improved OCR configuration: handle image file type for Mistral-OCR, added `default_page_views_dpi` setting
- Enhanced LLM configuration: **better prompting for structured generation with automatic schema insertion** for two-step structuring: generate plain text and then structure via Json
- Better logging: Enhanced log truncation and display for large objects like image bytes (there are still cases to deal with)

### Refactor

**Concept system refactoring**

- Improved concept code factory with better domain handling, so you no longer need the `native` domain prefix for native domains, you can just call them by their names: `Text`, `Image`, `PDF`, `Page`, `Number`…
- Concept `refines` attribute can now be a string for single refined concepts (the most common case)

### Breaking Changes

- File structure changes: documentation moved from `doc/` to `docs/`
- Configuration changes: some configuration keys have been renamed or restructured
- `StuffFactory.make_stuff()` argument `concept_code` renamed to `concept_str` to explicitly support concepts without fully qualified domains (e.g., `Text` or `PDF` implicitly `native` )
- Some method signatures have been updated

### Tests

- **Added Concept refinement validation:** `TestConceptRefinesValidationFunction` and `TestConceptPydanticFieldValidation` ensure proper concept inheritance and field validation

## [v0.3.2] - 2025-06-13

- Improved automatic insertion of class structure from BaseModel into prompts, based on the PipeLLM's `output_concept`. New unit test included.
- The ReportingManager now reports costs for all pipeline IDs when no `pipeline_run_id` is specified.
- The `make_from_str` method from the `StuffFactory` class now uses `Text` context by default.

## [v0.3.1] - 2025-06-10

### Added
- New pytest marker `dry_runnable` for tests that can run without inference.
- Enhanced `make` targets with dry-run capabilities for improved test coverage:
  - `make test-xdist` (or `make t`): Runs all non-inference tests **plus inference tests** that support dry-runs - fast and resource-efficient
  - `make test-inference` (or `make ti`): Runs tests requiring actual inference, with actual inference (slow and costly)
- Parallel test execution using `pytest-xdist` (`-n auto`) enabled for:
  - GitHub Actions workflows
  - Codex test targets
  
### Changed
- Domain validation is now less restrictive in pipeline TOML: the `definition` attribute is now `Optional`

## [v0.3.0] - 2025-06-09

### Highlights

- **Structured Input Specifications**: Pipe inputs are now defined as a dictionary mapping a required variable name to a concept code (`required_variable` -> `concept_code`). This replaces the previous single `input` field and allows for multiple, named inputs, making pipes more powerful and explicit. This is a **breaking change**.
- **Static Validation for Inference Pipes**: You can now catch configuration and input mistakes in your pipelines *before* running any operations. This static validation checks `PipeLLM`, `PipeOcr`, and `PipeImgGen`. Static validation for controller pipes (PipeSequence, PipeParallel…) will come in a future release.
    - Configure the behavior for different error types using the `static_validation_config` section in your settings. For each error type, choose to `raise`, `log`, or `ignore`.
- **Dry Run Mode for Zero-Cost Pipeline Validation**: A powerful dry-run mode allows you to test entire pipelines without making any actual inference calls. It's fast, costs nothing, works offline, and is perfect for linting and validating pipeline logic.
    - The new `dry_run_config` lets you control settings, like disabling Jinja2 rendering during a dry run.
    - This feature leverages `polyfactory` to generate mock Pydantic models for simulated outputs.
    - Error handling for bad inputs during `run_pipe` has been improved and is fully effective in dry-run mode.
    - One limitation: currently, dry running doesn't work when the pipeline uses a PipeCondition. This will be fixed in a future release.

### Added

- **`native.Anything` Concept**: A new flexible native concept that is compatible with any other concept, simplifying pipe definitions where input types can vary.
- Added dependency on `polyfactory` for mock Pydantic model generation in dry-run mode.

### Changed

- **Refactored Cognitive Workers**: The abstraction for `LLM`, `Imgg`, and `Ocr` workers has been elegantly simplified. The old decorator-based approach (`..._job_func`) has been replaced with a more robust pattern: a public base method now handles pre- and post-execution logic while calling a private abstract method that each worker implements.
- The `b64_image_bytes` field in `PromptImageBytes` was renamed to `base_64` for better consistency.

### Fixed

- Resolved a logged error related to the pipe stack when using `PipeParallel`.
- The pipe tracker functionality has been restored. It no longer crashes when using nested object attributes (e.g., `my_object.attribute`) as pipe inputs.

### Tests

- A new pytest command-line option `--pipe-run-mode` has been added to switch between `live` and `dry` runs (default is `dry`). All pipe tests now respect this mode.
- Introduced the `pipelex_api` pytest marker for tests related to the Pipelex API client, separating them from general `inference` or `llm` tests.
- Added a `make test-pipelex-api` target (shorthand: `make ta`) to exclusively run these new API client tests.

### Removed

- The `llm_job_func.py` file and the associated decorators have been removed as part of the cognitive worker refactoring.

## [v0.2.14] - 2025-06-06

- Added a feature flag for the `ReportingManager` in the config: 
```bash
[pipelex]
[pipelex.feature_config]
is_reporting_enabled = true
```
- Moved the reporting config form the `cogt`config to the Pipelex config.

## [v0.2.13] - 2025-06-06

- Added Discord badge on the Readme. Join the community! -> https://go.pipelex.com/discord
- Added a client for the Pipelex API. Join the waitlist -> https://www.pipelex.com/signup
- Removed the `run_pipe_code` function. Replaced by `execute_pipeline` in `pipelex.pipeline.execute`.
- Added llm deck `llm_for_img_to_text`.
- Renamed `InferenceReportManager` to `ReportingManager`: It can report more than Inference cost. Renamed `InferenceReportDelegate` to `ReportingProtocol`.
- Added an injection of dependency for `ReportingManager`
- pipelex cli: fixed some bugs

## [v0.2.12] - 2025-06-03

- pipelex cli: Split `pipelex init` into 2 separate functions: `pipelex init-libraries` and `pipelex init-config`
- Fixed the inheritance config manager method
- Rename Mission to Pipeline
- Enable to start a pipeline and let in run in the background, getting it's run id, but not waiting for the output
- `Makefile`: avoid defaulting pytest to verbose. Setup target `make test-xdist` = Run unit tests with `xdist`, make it the default for shorthand `make t`. The old `make t` is now `make tp` (test-with-prints)
- Added `mistral-small-3.1` and `qwen3:8b`
- Fix template pre-processor: don't try and substitute a dollar numerical like $10 or @25
- Refactor with less "OpenAI" naming for non-openai stuff that just uses the OpenAI SDK

## [v0.2.11] - 2025-06-02

- HotFix for v0.2.10 👇 regarding the new pipelex/pipelex_init.toml`

## [v0.2.10] - 2025-06-02

### Highlights

**Python Support Expansion** - We're no longer tied to Python 3.11! Now supporting Python 3.10, 3.11, 3.12, and 3.13 with full CI coverage across all versions.

**Major Model Additions** - Claude 4 (Opus & Sonnet), Grok-3, and GPT-4 image generation are now in the house.

### Pipeline Base Library update
- **New pipe** - `extract_page_contents_and_views_from_pdf` transferred from cookbook to base library (congrats on the promotion!). This pipe extracts text, linked images, **AND** page_view images (rendered pages) - it's very useful if you want to use Vision in follow-up pipes

### Added

- **Template preprocessor** - New `@?` token prefix for optional variable insertion - if a variable doesn't exist, we gracefully skip it instead of throwing exceptions
- **Claude 4 support** - Both Opus and Sonnet variants, available through Anthropic SDK (direct & Bedrock) plus Bedrock SDK. Includes specific max_tokens limit reduction to prevent timeout/streaming issues (temporary workaround)
- **Grok-3 family support** - Full support via OpenAI SDK for X.AI's latest models  
- **GPT-4 image generation** - New `gpt-image-1` model through OpenAI SDK, available via PipeImgGen. Currently saves local files (addressing in next release)
- **Gemini update** - Added latest `gemini-2.5-pro` to the lineup
- **Image generation enhancements** - Better quality controls, improved background handling options, auto-adapts to different models: Flux, SDXL and now gpt-image-1

### Refactored

- Moved subpackage `plugin` to the same level as `cogt` within **pipelex** for better visibility
- Major cleanup in the unit tests, hierarchy significantly flattened
- Strengthened error handling throughout inference flows and template preprocessing
- Added `make test-quiet` (shorthand `tq`) to Makefile to run tests without capturing outputs (i.e. without pytest `-s` option)
- Stopped using Fixtures for `pipe_router` and `content_generator`: we're now always getting the singleton from `pipelex.hub`


### Fixed

- **Perplexity integration** - Fixed breaking changes from recent updates

### Dependencies

- Added **pytest-xdist** to run unit tests in parallel on multiple CPUs. Not yet integrated into the Makefile, so run it manually with `pytest -n auto` (without inference) or `pytest -n auto -m "inference"` (inference only). 
- Swapped pytest-pretty for pytest-sugar - because readable test names > pretty tables
- Updated instructor to v1.8.3
- All dependencies tested against Python 3.10, 3.11, 3.12, and 3.13

### Tests

- TestTemplatePreprocessor
- TestImggByOpenAIGpt
- TestImageGeneration
- TestPipeImgg


## [v0.2.9] - 2025-05-30

- Include `pyproject.toml` inside the project build.
- Fix `ImggEngineFactory`: image generation (imgg) handle required format is `platform/model_name`
- pipelex cli: Added `list-pipes` method that can list all the available pipes along with their descriptions.
- Use a minimum version for `uv` instead of a fixed version
- Implement `AGENTS.md` for Codex
- Add tests for some of the `tools.misc`
- pipelex cli: Rename `pipelex run-setup` to `pipelex validate`

## [v0.2.8] - 2025-05-28

- Replaced `poetry` by `uv` for dependency management.
- Simplify llm provider config: All the API keys, urls, and regions now live in the `.env`.
- Added logging level `OFF`, prevents any log from hitting the console

## [v0.2.7] - 2025-05-26

- Reboot repository

## [v0.2.6] - 2025-05-26

- Refactor: use `ActivityManagerProtocol`, rename `BaseModelTypeVar`

## [v0.2.5] - 2025-05-25

- Add custom LLM integration via OpenAI sdk with custom `base_url`

## [v0.2.4] - 2025-05-25

- Tidy tools
- Tidy inference API plugins
- Tidy WIP feature `ActivityManager`

## [v0.2.2] - 2025-05-22

- Simplify the use of native concepts
- Include "page views" in the outputs of Ocr features

## [v0.2.1] - 2025-05-22

- Added `OcrWorkerAbstract` and `MistralOcrWorker`, along with `PipeOcr` for OCR processing of images and PDFs.
- Introduced `MissionManager` for managing missions, cost reports, and activity tracking.
- Added detection and handling for pipe stack overflow, configurable with `pipe_stack_limit`.
- More possibilities for dependency injection and better class structure.
- Misc updates including simplified PR template, LLM deck overrides, removal of unused config vars, and disabling of an LLM platform id.

## [v0.2.0] - 2025-05-19

- Added OCR, thanks to Mistral
- Refactoring and cleanup

## [v0.1.14] - 2025-05-13

- Initial release 🎉<|MERGE_RESOLUTION|>--- conflicted
+++ resolved
@@ -1,14 +1,10 @@
 # Changelog
 
-<<<<<<< HEAD
 ## [v0.6.1] - 2025-07-16
 
 - Can execute pipelines with `input_memory`: It is a `CompactMemory: Dict[str, Dict[str, Any]]`
 
 ## [v0.6.0] - 2025-07-12
-=======
-## [v0.6.0] - 2025-07-15
->>>>>>> 020c5178
 
 ### Changed 
 - **Enhanced `Pipelex.make()` method**: Complete overhaul of the initialization method with new path configuration options and robust validation:
